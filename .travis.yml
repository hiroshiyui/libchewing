--- conflicted
+++ resolved
@@ -23,8 +23,4 @@
   - sudo apt-get install -qq texinfo cmake valgrind
 
 after_success:
-<<<<<<< HEAD
-  - if [ x$COVERALLS == xyes ]; then coveralls --exclude src/tools --exclude contrib --exclude test --exclude thirdparty; fi
-=======
-  - if [ x$COVERALLS == xyes ]; then coveralls --exclude src/tools --exclude contrib --exclude test --exclude-pattern 'CMake[^\.]*\.c(?:pp)?' --exclude-pattern '[^\.]*\.h'; fi
->>>>>>> be5e16f7
+  - if [ x$COVERALLS == xyes ]; then coveralls --exclude src/tools --exclude contrib --exclude test --exclude thirdparty --exclude-pattern 'CMake[^\.]*\.c(?:pp)?' --exclude-pattern '[^\.]*\.h'; fi