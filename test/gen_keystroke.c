/**
 * gen_keystroke.c
 *
 * Copyright (c) 2004, 2005
 *	libchewing Core Team. See ChangeLog for details.
 *
 * See the file "COPYING" for information on usage and redistribution
 * of this file.
 */

#ifdef HAVE_CONFIG_H
#include <config.h>
#endif

#include "chewing.h"

/* Only used by calculating char position */
#include "internal/chewing-utf8-util.h"

#include <stdio.h>
#include <stdlib.h>
#include <string.h>
#ifdef HAVE_NCURSESW_CURSES_H
#include <ncursesw/curses.h>
#else
#error "There is no curses package found."
#endif
#include <locale.h>

/* Avoid incorrect KEY_ENTER definition */
#ifdef KEY_ENTER
#undef KEY_ENTER
#endif

/* Key list */
#define KEY_ENTER	'\n'
#define KEY_TAB		'\t'
#define KEY_ESC		(27)
#define KEY_CTRL_A	(1)
#define KEY_CTRL_(n)	(KEY_CTRL_A + (n) - 'A')
#define KEY_SPACE	' '

#define CTRL_0		KEY_F0
#define CTRL_1		KEY_F(1)
#define CTRL_2		KEY_F(2)
#define CTRL_3		KEY_F(3)
#define CTRL_4		KEY_F(4)
#define CTRL_5		KEY_F(5)
#define CTRL_6		KEY_F(6)
#define CTRL_7		KEY_F(7)
#define CTRL_8		KEY_F(8)
#define CTRL_9		KEY_F(9)

/* Spacing */
#define FILL_LINE  "--------------------------------------------------------"
#define FILL_BLANK "                                                               "

static int hasColor = 0;
static int selKey_define[ 11 ] = {'1','2','3','4','5','6','7','8','9','0',0}; /* Default */

void drawline( int x, int y )
{
	move( x, y );
	addstr( FILL_LINE );
}

void show_edit_buffer( int x, int y, ChewingContext *ctx )
{
	int i, cursor, count;
	char *buffer_string;
	char *p;
	move( x, y );
	addstr( FILL_BLANK );
	if ( ! chewing_buffer_Check( ctx ) ) {
		move( x, y );
		return;
	}
	buffer_string = chewing_buffer_String( ctx );
	mvaddstr( x, y, buffer_string );
	cursor = chewing_cursor_Current( ctx );
	p = buffer_string;
	count = 0;
	for ( i = 0 ;i < cursor; i++ ) {
		count += ueBytesFromChar(*p) <= 1 ? 1 : 2;
		p += ueBytesFromChar(*p);
	}
	move( x, count );
	free( buffer_string );
}

void show_interval_buffer( int x, int y, ChewingContext *ctx )
{
	char *buf;
	char *p;
	int buf_len;
	char out_buf[ 100 ];
	int i, count;
	int arrPos[ 50 ];
	IntervalType it;

	move( x, y );
	addstr( FILL_BLANK );
	move( x, y );

	/* Check if buffer is available. */
	if ( ! chewing_buffer_Check( ctx ) ) {
		return;
	}

	buf = chewing_buffer_String( ctx );
	buf_len = chewing_buffer_Len( ctx );

	p = buf;
	count = 0;
	for ( i = 0 ;i < buf_len; i++ ) {
		arrPos[ i ] = count;
		count += ueBytesFromChar(*p) <= 1 ? 1 : 2;
		p += ueBytesFromChar(*p);
	}
	arrPos[ i ] = count;

	memset( out_buf, ' ', count * ( sizeof( char ) ) );
	out_buf[ count ] = '\0';

	chewing_interval_Enumerate( ctx );
	while ( chewing_interval_hasNext( ctx ) ) {
		chewing_interval_Get( ctx, &it );
		out_buf[ arrPos[ it.from ] ] = '[';
		out_buf[ arrPos[ it.to ] - 1 ] =  ']';
		memset(
			&out_buf[ arrPos[ it.from ] + 1 ], '-',
			arrPos[ it.to ] - arrPos[ it.from ] - 2 );
	}
	addstr( out_buf );
}

void showZuin( ChewingContext *ctx )
{
	int zuin_count;
	char *zuin_string;
	if ( chewing_get_ChiEngMode( ctx ) )
		addstr( "[中]" );
	else
		addstr( "[英]" );
	addstr( "        " );
	zuin_string = chewing_zuin_String( ctx, &zuin_count );
	addstr( zuin_string );
	free( zuin_string );
}

void show_zuin_buffer( int x, int y, ChewingContext *ctx )
{
	move( x, y );
	addstr( FILL_BLANK );
	move( x, y );
	if ( hasColor )
		attron( COLOR_PAIR( 1 ) );
	showZuin( ctx );
	if ( hasColor )
		attroff( COLOR_PAIR( 1 ) );
}

void show_full_shape( int x, int y, ChewingContext *ctx )
{
	move( x, y );
	addstr( "[" );
	if ( hasColor )
		attron( COLOR_PAIR( 2 ) );
	if ( chewing_get_ShapeMode( ctx ) == FULLSHAPE_MODE )
		addstr( "全形" );
	else
		addstr( "半形" );
	if ( hasColor )
		attroff( COLOR_PAIR( 2 ) );
	addstr( "]" );
}

void show_userphrase( int x, int y, ChewingContext *ctx )
{
	char *aux_string;
	if ( chewing_aux_Length( ctx ) == 0 )
		return;

	move( x, y );
	addstr( FILL_BLANK );
	move( x, y );
	if ( hasColor )
		attron( COLOR_PAIR( 2 ) );
	aux_string = chewing_aux_String( ctx );
	addstr( aux_string );
	free( aux_string );
	if ( hasColor )
		attroff( COLOR_PAIR( 2 ) );
}

void show_choose_buffer( int x, int y, ChewingContext *ctx )
{
	int i = 1;
	int currentPageNo;
	char str[ 20 ];
	char *cand_string;
	move( x, y );
	addstr( FILL_BLANK );
	move( x, y );
	
	if ( chewing_cand_TotalPage( ctx ) == 0 )
		return;
	
	chewing_cand_Enumerate( ctx );
	while ( chewing_cand_hasNext( ctx ) ) {
		if ( i > chewing_cand_ChoicePerPage( ctx ) )
			break;
		sprintf( str, "%d.", i );
		if ( hasColor )
			attron( COLOR_PAIR( 3 ) );
		addstr( str );
		if ( hasColor )
			attroff( COLOR_PAIR( 3 ) );
		cand_string = chewing_cand_String( ctx );
		sprintf( str, " %s ", cand_string );
		addstr( str );
		free( cand_string );
		i++;
	}
	currentPageNo = chewing_cand_CurrentPage( ctx );
	if ( chewing_cand_TotalPage( ctx ) != 1 ) {
		if ( currentPageNo == 0 )
			addstr( "  >" );
		else if ( currentPageNo == ( chewing_cand_TotalPage( ctx ) - 1 ) )
			addstr( "<  " );
		else
			addstr( "< >" );
	}
}

void show_commit_string( ChewingContext *ctx )
{
	static int x = 12;
	static int y = 0;
	char *commit_string;
#if 0
	if ( pgo->keystrokeRtn & KEYSTROKE_COMMIT ) {
		for ( i = 0; i < pgo->nCommitStr; i++ ) {
			mvaddstr( x, y, (const char *) pgo->commitStr[ i ].s );
			y = ( y >= 54 ) ?
				0 : 
				( y + strlen( (const char *) pgo->commitStr[ i ].s ) - 3 < 0 ? y + 1 : y + 2 );
			x = ( y == 0 ) ? ( x + 1 ) : x;
		}
	}
#endif
	if ( chewing_commit_Check( ctx ) ) {
		commit_string = chewing_commit_String( ctx );
		mvaddstr( x, y, FILL_BLANK);
		mvaddstr( x, y, commit_string );
		free( commit_string );
	}
}

int main( int argc, char *argv[] )
{
	ChewingContext *ctx;
	FILE *fout;
	char *prefix = CHEWING_DATA_PREFIX;
	int ch;
	int add_phrase_length;

	if ( argc < 2 ) {
		fprintf( stderr, "usage: genkeystroke filename\n" );
		exit( 1 );
	}
	else {
		fout = fopen( argv[ 1 ], "w" );
		if ( ! fout ) {
			fprintf( stderr, "Error: failed to open %s\n", argv[ 1 ] );
			exit( 1 );
		}
	}

	/* Initialize curses library */
	setlocale(LC_CTYPE, "");
	initscr();
	if ( has_colors() == TRUE ) {
		start_color();
		init_pair( 1, COLOR_WHITE, COLOR_BLUE );
		init_pair( 2, COLOR_RED, COLOR_YELLOW );
		init_pair( 3, COLOR_WHITE, COLOR_RED );
		hasColor = 1;
	}
	cbreak();
	noecho();
	keypad( stdscr, 1 );
	start_color();
	clear();
	refresh();

	/* Initialize libchewing */
	/* for the sake of testing, we should not change existing hash data */
<<<<<<< HEAD
	setenv( "CHEWING_PATH", CHEWING_DATA_PREFIX, 1 );
	setenv( "CHEWING_USER_PATH", TEST_HASH_DIR, 1 );
=======
	putenv( "CHEWING_PATH=" TEST_HASH_DIR );
>>>>>>> cbc3c4d3
	chewing_Init( prefix, TEST_HASH_DIR );

	/* Request handle to ChewingContext */
	ctx = chewing_new();

	/* Set keyboard type */
	chewing_set_KBType( ctx, chewing_KBStr2Num( "KB_DEFAULT" ) );

	/* Fill configuration values */
	chewing_set_candPerPage( ctx, 9 );
	chewing_set_maxChiSymbolLen( ctx, 16 );
	chewing_set_addPhraseDirection( ctx, 1 );
	chewing_set_selKey( ctx, selKey_define, 10 );
	chewing_set_spaceAsSelection( ctx, 1 );
	chewing_set_autoShiftCur( ctx, 1 );
	chewing_set_phraseChoiceRearward( ctx, 1 );

	clear();
	mvaddstr( 0, 0, "Any key to start testing..." );

	while ( TRUE ) {
		ch = getch();
		switch ( ch ) {
			case KEY_LEFT:
				chewing_handle_Left( ctx );
				fprintf( fout, "<L>" );
				break;
			case KEY_SLEFT:
				chewing_handle_ShiftLeft( ctx );
				fprintf( fout, "<SL>" );
				break;
			case KEY_RIGHT:
				chewing_handle_Right( ctx );
				fprintf( fout, "<R>" );
				break;
			case KEY_SRIGHT:
				chewing_handle_ShiftRight( ctx );
				fprintf( fout, "<SR>" );
				break;
			case KEY_UP:
				chewing_handle_Up( ctx );
				fprintf( fout, "<U>" );
				break;
			case KEY_DOWN:
				chewing_handle_Down( ctx );
				fprintf( fout, "<D>" );
				break;
			case KEY_SPACE:
				chewing_handle_Space( ctx );
				fprintf( fout, " " );
				break;
			case KEY_ENTER:
				chewing_handle_Enter( ctx );
				fprintf( fout, "<E>" );
				break;
			case KEY_BACKSPACE:
				chewing_handle_Backspace( ctx );
				fprintf( fout, "<B>" );
				break;
			case KEY_ESC:
				chewing_handle_Esc( ctx );
				fprintf( fout, "<EE>" );
				break;
			case KEY_DC:
				chewing_handle_Del( ctx );
				fprintf( fout, "<DC>" );
				break;
			case KEY_HOME:
				chewing_handle_Home( ctx );
				fprintf( fout, "<H>" );
				break;
			case KEY_END:
				chewing_handle_End( ctx );
				fprintf( fout, "<EN>" );
				break;
			case KEY_TAB:
				chewing_handle_Tab( ctx );
				fprintf( fout, "<T>" );
				break;
			case CTRL_0:
			case CTRL_1:
			case CTRL_2:
			case CTRL_3:
			case CTRL_4:
			case CTRL_5:
			case CTRL_6:
			case CTRL_7:
			case CTRL_8:
			case CTRL_9:
				add_phrase_length = ( ch - CTRL_0 + '0' );
				chewing_handle_CtrlNum( ctx, add_phrase_length );
				fprintf( fout, "<C%c>", add_phrase_length );
				break;
			case KEY_CTRL_('B'): /* emulate CapsLock */
				chewing_handle_Capslock( ctx );
				fprintf( fout, "<CB>");
				break;
			case KEY_CTRL_('D'):
				goto end;
			case KEY_CTRL_('H'): /* emulate Shift */
				if ( chewing_get_ShapeMode( ctx ) == FULLSHAPE_MODE )
					chewing_set_ShapeMode( ctx, HALFSHAPE_MODE );
				else
					chewing_set_ShapeMode( ctx, FULLSHAPE_MODE );
				break;
			default:
				chewing_handle_Default( ctx, (char) ch );
				fprintf( fout, "%c", (char) ch );
				break;
		}
		drawline( 0, 0 );
		drawline( 2, 0 );
		show_interval_buffer( 3, 0, ctx );
		drawline( 4, 0 );
		show_choose_buffer( 5, 0, ctx );
		drawline( 6, 0 );
		show_zuin_buffer( 7, 0, ctx );
		show_full_shape( 7, 5, ctx );
		drawline( 8, 0 );
		mvaddstr( 9, 0, "Ctrl + d : leave" );
		mvaddstr( 9, 20, "Ctrl + b : toggle Eng/Chi mode" );
		mvaddstr( 10, 0, "F1, F2, F3, ..., F9 : Add user defined phrase");
		mvaddstr( 11, 0, "Crtl + h : toggle Full/Half shape mode" );
		show_commit_string( ctx );
		show_userphrase( 7, 12, ctx );
		show_edit_buffer( 1, 0, ctx );
	}
end:
	endwin();

	/* Release Chewing context */
	chewing_delete( ctx );

	/* Termate Chewing services */
	chewing_Terminate();

	fprintf( fout, "\n" );
	fclose( fout );
	return 0;
}
<|MERGE_RESOLUTION|>--- conflicted
+++ resolved
@@ -296,12 +296,8 @@
 
 	/* Initialize libchewing */
 	/* for the sake of testing, we should not change existing hash data */
-<<<<<<< HEAD
-	setenv( "CHEWING_PATH", CHEWING_DATA_PREFIX, 1 );
-	setenv( "CHEWING_USER_PATH", TEST_HASH_DIR, 1 );
-=======
 	putenv( "CHEWING_PATH=" TEST_HASH_DIR );
->>>>>>> cbc3c4d3
+	putenv( "CHEWING_USER_PATH=" TEST_HASH_DIR );
 	chewing_Init( prefix, TEST_HASH_DIR );
 
 	/* Request handle to ChewingContext */
