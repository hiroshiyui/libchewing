--- conflicted
+++ resolved
@@ -113,113 +113,14 @@
 	ret = sqlite3_prepare_v2( pgdata->static_data.db, CHEWING_DB_CONFIG_SELECT, -1, &stmt, NULL );
 	if ( ret != SQLITE_OK ) goto error;
 
-<<<<<<< HEAD
-	ret = sqlite3_bind_int( stmt, CHEWING_DB_CONFIG_SEL_ID, CHEWING_DB_CONFIG_ID_LIFETIME );
-	if ( ret != SQLITE_OK ) goto error;
-=======
-/*
- * capacity of 'str' MUST bigger then FIELD_SIZE !
- */
-static void HashItem2Binary( char *str, HASH_ITEM *pItem )
-{
-	int i, phraselen;
-	char *pc;
-
-	memset( str, 0, FIELD_SIZE );
-	if ( sizeof(int) * 4 + ueStrLen( pItem->data.wordSeq ) * 2 +
-	     strlen( pItem->data.wordSeq ) >= FIELD_SIZE ) {
-		/* exceed buffer size */
-		return;
-	}
-
-	/* freq info */
-	PutInt32PreservedEndian( pItem->data.userfreq, &str[ 0 ] );
-	PutInt32PreservedEndian( pItem->data.recentTime, &str[ 4 ] );
-	PutInt32PreservedEndian( pItem->data.maxfreq, &str[ 8 ] );
-	PutInt32PreservedEndian( pItem->data.origfreq, &str[ 12 ] );
-
-	/* phone seq*/
-	phraselen = ueStrLen( pItem->data.wordSeq );
-	str[ 16 ] = phraselen;
-	pc = &str[ 17 ];
-	for ( i = 0; i < phraselen; i++ ) {
-		PutUint16PreservedEndian( pItem->data.phoneSeq[ i ], pc );
-		pc += 2;
-	}
-
-	/* phrase */
-	*pc = strlen( pItem->data.wordSeq );
-	strcpy( (pc + 1), pItem->data.wordSeq );
-	pItem->data.wordSeq[ (unsigned char) *pc ] = '\0';
-}
->>>>>>> c54c0992
-
 	ret = sqlite3_step( stmt );
 	if ( ret != SQLITE_ROW ) goto error;
 
 	pgdata->static_data.original_lifttime = sqlite3_column_int( stmt, CHEWING_DB_CONFIG_SEL_VALUE );
 	pgdata->static_data.new_lifttime = pgdata->static_data.original_lifttime;
 
-<<<<<<< HEAD
 	ret = sqlite3_finalize( stmt );
 	if ( ret != SQLITE_OK ) goto error;
-=======
-/**
- * @return 1, 0 or -1
- * retval 0	end of file
- * retval 1	continue
- * retval -1	ignore this record
- */
-static int ReadHashItem_bin( const char *srcbuf, HASH_ITEM *pItem, int item_index )
-{
-	int len, i;
-	const char *pc;
-
-	memset( pItem, 0, sizeof(HASH_ITEM) );
-
-	/* freq info */
-	pItem->data.userfreq	= GetInt32PreservedEndian(&srcbuf[ 0 ]);
-	pItem->data.recentTime	= GetInt32PreservedEndian(&srcbuf[ 4 ]);
-	pItem->data.maxfreq	= GetInt32PreservedEndian(&srcbuf[ 8 ]);
-	pItem->data.origfreq	= GetInt32PreservedEndian(&srcbuf[ 12 ]);
-
-	/* phone seq, length in num of chi words */
-	len = (int) srcbuf[ 16 ];
-	pItem->data.phoneSeq = ALC( uint16_t, len + 1 );
-	pc = &srcbuf[ 17 ];
-	for ( i = 0; i < len; i++ ) {
-		pItem->data.phoneSeq[ i ] = GetUint16PreservedEndian( pc );
-		pc += 2;
-	}
-	pItem->data.phoneSeq[ i ] = 0;
-
-	/* phrase, length in num of bytes */
-	pItem->data.wordSeq = ALC( char, (*pc) + 1 );
-	strcpy( pItem->data.wordSeq, (char *) (pc + 1) );
-	pItem->data.wordSeq[ (unsigned int) *pc ] = '\0';
-
-	/* Invalid UTF-8 Chinese characters found */
-	if ( ! isValidChineseString( pItem->data.wordSeq ) ) {
-		goto ignore_corrupted_record;
-	}
-
-	/* set item_index */
-	pItem->item_index = item_index;
-
-	return 1; /* continue */
-
-ignore_corrupted_record:
-	if ( pItem->data.phoneSeq != NULL ) {
-		free( pItem->data.phoneSeq );
-		pItem->data.phoneSeq = NULL;
-	}
-	if ( pItem->data.wordSeq != NULL ) {
-		free( pItem->data.wordSeq );
-		pItem->data.wordSeq = NULL;
-	}
-	return -1; /* ignore */
-}
->>>>>>> c54c0992
 
 	return 0;
 
@@ -232,21 +133,8 @@
 {
 	int ret;
 
-<<<<<<< HEAD
 	pgdata->static_data.db = GetSQLiteInstance();
 	if ( !pgdata->static_data.db ) return -1;
-=======
-static void FreeHashItem( HASH_ITEM *aItem )
-{
-	while ( aItem ) {
-		HASH_ITEM *next = aItem->next;
-		free( aItem->data.phoneSeq );
-		free( aItem->data.wordSeq );
-		free( aItem );
-		aItem = next;
-	}
-}
->>>>>>> c54c0992
 
 	ret = CreateTable( pgdata );
 	if ( ret ) return -1;
