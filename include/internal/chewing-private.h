--- conflicted
+++ resolved
@@ -176,18 +176,16 @@
 	const char *dict;
 	plat_mmap dict_mmap;
 
-<<<<<<< HEAD
 	sqlite3 *db;
 	sqlite3_stmt *userphrase_stmt;
+
+	/* For userphrase enumerate APIs */
+	sqlite3_stmt *userphrase_enum_stmt;
+	const char *userphrase_enum_phrase;
+	const uint16_t *userphrase_enum_phone;
+
 	unsigned int original_lifttime;
 	unsigned int new_lifttime;
-=======
-	int chewing_lifetime;
-
-	char hashfilename[ 200 ];
-	struct tag_HASH_ITEM *hashtable[ HASH_TABLE_SIZE ];
-	struct tag_HASH_ITEM *userphrase_enum;
->>>>>>> be5e16f7
 
 	unsigned int n_symbol_entry;
 	SymbolEntry ** symbol_table;
